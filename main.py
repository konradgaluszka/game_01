--- conflicted
+++ resolved
@@ -31,6 +31,7 @@
 ball = Ball(400, 300, space, pygame.Color("yellow"))
 team_1 = Team(side="left", team_area_dimensions=TeamAreaDimensions(top_left=Vector(0, 0), bottom_right=Vector(WIDTH/2, HEIGHT)), space=space, color="red", ball=ball)
 team_2 = Team(side="right", team_area_dimensions=TeamAreaDimensions(top_left=Vector(WIDTH/2, 0), bottom_right=Vector(WIDTH, HEIGHT)), space=space, color="blue", ball=ball)
+all_players = team_1.players() + team_2.players()
 controlled_team = team_1
 match = Match(pitch.goal_left.is_ball_inside_goal, pitch.goal_right.is_ball_inside_goal, ball,
               resettable_objects=[ball, team_1, team_2])
@@ -81,16 +82,11 @@
     if keys[pygame.K_p]:
         space.debug_draw(draw_options)
 
-<<<<<<< HEAD
-    # Human control for team_1 player
-    controlled_player.control(keys)
-    
+    controlled_team.control(keys)
+
     # AI control for team_2
     if ai_controller:
         ai_controller.control_team(team_2, ball, all_players, match)
-=======
-    controlled_team.control(keys)
->>>>>>> dab09804
 
     match.draw(screen)
     team_1.draw(screen)
